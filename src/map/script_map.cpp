--- conflicted
+++ resolved
@@ -190,11 +190,7 @@
 **		  -- Start view for player 0.<br>
 **		  SetStartView(0, 25, 12)<br>
 **		  -- Start view for player 1.<br>
-<<<<<<< HEAD
-**		  SetStartView(0, 71, 38)
-=======
 **		  SetStartView(1, 71, 38)
->>>>>>> 72f4bce9
 ** 	</code>
 ** </div>
 */
