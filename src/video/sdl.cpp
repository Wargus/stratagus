//       _________ __                 __
//      /   _____//  |_____________ _/  |______     ____  __ __  ______
//      \_____  \\   __\_  __ \__  \\   __\__  \   / ___\|  |  \/  ___/
//      /        \|  |  |  | \// __ \|  |  / __ \_/ /_/  >  |  /\___ |
//     /_______  /|__|  |__|  (____  /__| (____  /\___  /|____//____  >
//             \/                  \/          \//_____/            \/
//  ______________________                           ______________________
//                        T H E   W A R   B E G I N S
//         Stratagus - A free fantasy real time strategy game engine
//
/**@name sdl.cpp - SDL video support. */
//
//      (c) Copyright 1999-2011 by Lutz Sammer, Jimmy Salmon, Nehal Mistry and
//                                 Pali Rohár
//
//      This program is free software; you can redistribute it and/or modify
//      it under the terms of the GNU General Public License as published by
//      the Free Software Foundation; only version 2 of the License.
//
//      This program is distributed in the hope that it will be useful,
//      but WITHOUT ANY WARRANTY; without even the implied warranty of
//      MERCHANTABILITY or FITNESS FOR A PARTICULAR PURPOSE.  See the
//      GNU General Public License for more details.
//
//      You should have received a copy of the GNU General Public License
//      along with this program; if not, write to the Free Software
//      Foundation, Inc., 59 Temple Place - Suite 330, Boston, MA
//      02111-1307, USA.
//

//@{

/*----------------------------------------------------------------------------
-- Includes
----------------------------------------------------------------------------*/

#include "stratagus.h"

#ifdef DEBUG
#include <signal.h>
#endif

#include <map>
#include <string>
#include <vector>


#include <limits.h>
#include <math.h>

#ifndef USE_WIN32
#include <sys/types.h>
#include <sys/stat.h>
#endif

#include "SDL.h"
#include "SDL_syswm.h"

#ifdef USE_GLES_EGL
#include "EGL/egl.h"
#endif

#ifdef USE_GLES
#include "GLES/gl.h"
#endif

#ifdef USE_OPENGL
#define __gl_glext_h_
#include "SDL_opengl.h"
#include "shaders.h"
#endif

#ifdef USE_BEOS
#include <sys/socket.h>
#endif

#ifdef USE_WIN32
#include <shellapi.h>
#endif

#include "editor.h"
#include "font.h"
#include "game.h"
#include "interface.h"
#include "minimap.h"
#include "network.h"
#include "parameters.h"
#include "sound.h"
#include "sound_server.h"
#include "translate.h"
#include "ui.h"
#include "unit.h"
#include "video.h"
#include "widgets.h"

/*----------------------------------------------------------------------------
--  Declarations
----------------------------------------------------------------------------*/

/*----------------------------------------------------------------------------
--  Variables
----------------------------------------------------------------------------*/

#ifdef USE_GLES_EGL
static EGLDisplay eglDisplay;
static EGLSurface eglSurface;
#endif

SDL_Window *TheWindow; /// Internal screen
SDL_Renderer *TheRenderer = NULL; /// Internal screen
SDL_Texture *TheTexture; /// Internal screen
SDL_Surface *TheScreen; /// Internal screen

static SDL_Rect Rects[100];
static int NumRects;

#if defined(USE_OPENGL) || defined(USE_GLES)
GLint GLMaxTextureSize = 256;   /// Max texture size supported on the video card
GLint GLMaxTextureSizeOverride;     /// User-specified limit for ::GLMaxTextureSize
bool GLTextureCompressionSupported; /// Is OpenGL texture compression supported
bool UseGLTextureCompression;       /// Use OpenGL texture compression
#endif

static std::map<int, std::string> Key2Str;
static std::map<std::string, int> Str2Key;

double FrameTicks;     /// Frame length in ms

const EventCallback *Callbacks;

static bool RegenerateScreen = false;
bool IsSDLWindowVisible = true;

/*----------------------------------------------------------------------------
--  Functions
----------------------------------------------------------------------------*/

// ARB_texture_compression
#ifdef USE_OPENGL
PFNGLCOMPRESSEDTEXIMAGE3DARBPROC    glCompressedTexImage3DARB;
PFNGLCOMPRESSEDTEXIMAGE2DARBPROC    glCompressedTexImage2DARB;
PFNGLCOMPRESSEDTEXIMAGE1DARBPROC    glCompressedTexImage1DARB;
PFNGLCOMPRESSEDTEXSUBIMAGE3DARBPROC glCompressedTexSubImage3DARB;
PFNGLCOMPRESSEDTEXSUBIMAGE2DARBPROC glCompressedTexSubImage2DARB;
PFNGLCOMPRESSEDTEXSUBIMAGE1DARBPROC glCompressedTexSubImage1DARB;
PFNGLGETCOMPRESSEDTEXIMAGEARBPROC   glGetCompressedTexImageARB;
#endif

/*----------------------------------------------------------------------------
--  Sync
----------------------------------------------------------------------------*/

/**
**  Initialise video sync.
**  Calculate the length of video frame and any simulation skips.
**
**  @see VideoSyncSpeed @see SkipFrames @see FrameTicks
*/
void SetVideoSync()
{
	double ms;

	if (VideoSyncSpeed) {
		ms = (1000.0 * 1000.0 / CYCLES_PER_SECOND) / VideoSyncSpeed;
	} else {
		ms = (double)INT_MAX;
	}
	SkipFrames = ms / 400;
	while (SkipFrames && ms / SkipFrames < 200) {
		--SkipFrames;
	}
	ms /= SkipFrames + 1;

	FrameTicks = ms / 10;
	DebugPrint("frames %d - %5.2fms\n" _C_ SkipFrames _C_ ms / 10);
}

/*----------------------------------------------------------------------------
--  Video
----------------------------------------------------------------------------*/

#ifdef USE_OPENGL
/**
**  Check if an extension is supported
*/
static bool IsExtensionSupported(const char *extension)
{
	const GLubyte *extensions = NULL;
	const GLubyte *start;
	GLubyte *ptr, *terminator;
	int len;

	// Extension names should not have spaces.
	ptr = (GLubyte *)strchr(extension, ' ');
	if (ptr || *extension == '\0') {
		return false;
	}

	extensions = glGetString(GL_EXTENSIONS);
	len = strlen(extension);
	start = extensions;
	while (true) {
		if (!start)
		{
			return false;
		}
		ptr = (GLubyte *)strstr((const char *)start, extension);
		if (!ptr) {
			break;
		}

		terminator = ptr + len;
		if (ptr == start || *(ptr - 1) == ' ') {
			if (*terminator == ' ' || *terminator == '\0') {
				return true;
			}
		}
		start = terminator;
	}
	return false;
}
#endif

#if defined(USE_OPENGL) || defined(USE_GLES)

/**
**  Initialize OpenGL extensions
*/
static void InitOpenGLExtensions()
{
	// ARB_texture_compression
#ifdef USE_OPENGL
	if (IsExtensionSupported("GL_ARB_texture_compression")) {
		glCompressedTexImage3DARB =
			(PFNGLCOMPRESSEDTEXIMAGE3DARBPROC)(uintptr_t)SDL_GL_GetProcAddress("glCompressedTexImage3DARB");
		glCompressedTexImage2DARB =
			(PFNGLCOMPRESSEDTEXIMAGE2DARBPROC)(uintptr_t)SDL_GL_GetProcAddress("glCompressedTexImage2DARB");
		glCompressedTexImage1DARB =
			(PFNGLCOMPRESSEDTEXIMAGE1DARBPROC)(uintptr_t)SDL_GL_GetProcAddress("glCompressedTexImage1DARB");
		glCompressedTexSubImage3DARB =
			(PFNGLCOMPRESSEDTEXSUBIMAGE3DARBPROC)(uintptr_t)SDL_GL_GetProcAddress("glCompressedTexSubImage3DARB");
		glCompressedTexSubImage2DARB =
			(PFNGLCOMPRESSEDTEXSUBIMAGE2DARBPROC)(uintptr_t)SDL_GL_GetProcAddress("glCompressedTexSubImage2DARB");
		glCompressedTexSubImage1DARB =
			(PFNGLCOMPRESSEDTEXSUBIMAGE1DARBPROC)(uintptr_t)SDL_GL_GetProcAddress("glCompressedTexSubImage1DARB");
		glGetCompressedTexImageARB =
			(PFNGLGETCOMPRESSEDTEXIMAGEARBPROC)(uintptr_t)SDL_GL_GetProcAddress("glGetCompressedTexImageARB");

		if (glCompressedTexImage3DARB && glCompressedTexImage2DARB &&
			glCompressedTexImage1DARB && glCompressedTexSubImage3DARB &&
			glCompressedTexSubImage2DARB && glCompressedTexSubImage1DARB &&
			glGetCompressedTexImageARB) {
			GLTextureCompressionSupported = true;
		} else {
			GLTextureCompressionSupported = false;
		}
	} else {
		GLTextureCompressionSupported = false;
	}

	GLShaderPipelineSupported = GLShaderPipelineSupported && LoadShaderExtensions();
#else
	GLTextureCompressionSupported = false;
	GLShaderPipelineSupported = false;
#endif
}

/**
**  Initialize OpenGL
*/
static void InitOpenGL()
{

	InitOpenGLExtensions();

	glViewport(0, 0, (GLsizei)Video.ViewportWidth, (GLsizei)Video.ViewportHeight);

#ifdef USE_OPENGL
	glMatrixMode(GL_PROJECTION);
	glLoadIdentity();
#endif

#ifdef USE_GLES
	glOrthof(0.0f, (GLfloat)Video.Width, (GLfloat)Video.Height, 0.0f, -1.0f, 1.0f);
#endif

#ifdef USE_OPENGL
	if (!GLShaderPipelineSupported) {
		glOrtho(0, Video.Width, Video.Height, 0, -1, 1);
	} else {
		glOrtho(0, Video.ViewportWidth, Video.ViewportHeight, 0, -1, 1);
	}
#endif


	glMatrixMode(GL_TEXTURE);
	glLoadIdentity();
	glMatrixMode(GL_MODELVIEW);
	glLoadIdentity();

#ifdef USE_OPENGL
	glTranslatef(0.375, 0.375, 0.);
#endif

	glClearColor(0.0f, 0.0f, 0.0f, 0.0f);

#ifdef USE_GLES
	glClearDepthf(1.0f);
#endif

#ifdef USE_OPENGL
	glClearDepth(1.0f);

	if (GLShaderPipelineSupported) {
		SetupFramebuffer();
	}
#endif

	glShadeModel(GL_FLAT);
	glBlendFunc(GL_SRC_ALPHA, GL_ONE_MINUS_SRC_ALPHA);
	glEnable(GL_BLEND);
	glEnable(GL_TEXTURE_2D);
	glTexEnvf(GL_TEXTURE_ENV, GL_TEXTURE_ENV_MODE, GL_REPLACE);
	glClear(GL_COLOR_BUFFER_BIT | GL_DEPTH_BUFFER_BIT);
	glEnable(GL_LINE_SMOOTH);
	glHint(GL_LINE_SMOOTH_HINT, GL_NICEST);

	glGetIntegerv(GL_MAX_TEXTURE_SIZE, &GLMaxTextureSize);
	if (GLMaxTextureSize == 0) {
		// FIXME: try to use GL_PROXY_TEXTURE_2D to get a valid size
#if 0
		glTexImage2D(GL_PROXY_TEXTURE_2D, 0, GL_RGBA, size, size, 0,
					 GL_RGBA, GL_UNSIGNED_BYTE, NULL);
		glGetTexLevelParameterfv(GL_PROXY_TEXTURE_2D, 0,
								 GL_TEXTURE_INTERNAL_FORMAT, &internalFormat);
#endif
		fprintf(stderr, "GL_MAX_TEXTURE_SIZE is 0, using 256 by default\n");
		GLMaxTextureSize = 256;
	}
	if (GLMaxTextureSize > GLMaxTextureSizeOverride
		&& GLMaxTextureSizeOverride > 0) {
		GLMaxTextureSize = GLMaxTextureSizeOverride;
	}
}

void ReloadOpenGL()
{
	InitOpenGL();
	ReloadGraphics();
	ReloadFonts();
	UI.Minimap.Reload();
}

#endif

#if defined(DEBUG) && !defined(USE_WIN32)
static void CleanExit(int)
{
	// Clean SDL
	SDL_Quit();
	// Reestablish normal behaviour for next abort call
	signal(SIGABRT, SIG_DFL);
	// Generates a core dump
	abort();
}
#endif

/**
**  Initialize SDLKey to string map
*/
static void InitKey2Str()
{
	Str2Key[_("esc")] = SDLK_ESCAPE;

	if (!Key2Str.empty()) {
		return;
	}

	int i;
	char str[20];

	Key2Str[SDLK_BACKSPACE] = "backspace";
	Key2Str[SDLK_TAB] = "tab";
	Key2Str[SDLK_CLEAR] = "clear";
	Key2Str[SDLK_RETURN] = "return";
	Key2Str[SDLK_PAUSE] = "pause";
	Key2Str[SDLK_ESCAPE] = "escape";
	Key2Str[SDLK_SPACE] = " ";
	Key2Str[SDLK_EXCLAIM] = "!";
	Key2Str[SDLK_QUOTEDBL] = "\"";
	Key2Str[SDLK_HASH] = "#";
	Key2Str[SDLK_DOLLAR] = "$";
	Key2Str[SDLK_AMPERSAND] = "&";
	Key2Str[SDLK_QUOTE] = "'";
	Key2Str[SDLK_LEFTPAREN] = "(";
	Key2Str[SDLK_RIGHTPAREN] = ")";
	Key2Str[SDLK_ASTERISK] = "*";
	Key2Str[SDLK_PLUS] = "+";
	Key2Str[SDLK_COMMA] = ",";
	Key2Str[SDLK_MINUS] = "-";
	Key2Str[SDLK_PERIOD] = ".";
	Key2Str[SDLK_SLASH] = "/";

	str[1] = '\0';
	for (i = SDLK_0; i <= SDLK_9; ++i) {
		str[0] = i;
		Key2Str[i] = str;
	}

	Key2Str[SDLK_COLON] = ":";
	Key2Str[SDLK_SEMICOLON] = ";";
	Key2Str[SDLK_LESS] = "<";
	Key2Str[SDLK_EQUALS] = "=";
	Key2Str[SDLK_GREATER] = ">";
	Key2Str[SDLK_QUESTION] = "?";
	Key2Str[SDLK_AT] = "@";
	Key2Str[SDLK_LEFTBRACKET] = "[";
	Key2Str[SDLK_BACKSLASH] = "\\";
	Key2Str[SDLK_RIGHTBRACKET] = "]";
	Key2Str[SDLK_BACKQUOTE] = "`";

	str[1] = '\0';
	for (i = SDLK_a; i <= SDLK_z; ++i) {
		str[0] = i;
		Key2Str[i] = str;
	}

	Key2Str[SDLK_DELETE] = "delete";

	for (i = SDLK_KP_0; i <= SDLK_KP_9; ++i) {
		snprintf(str, sizeof(str), "kp_%d", i - SDLK_KP_0);
		Key2Str[i] = str;
	}

	Key2Str[SDLK_KP_PERIOD] = "kp_period";
	Key2Str[SDLK_KP_DIVIDE] = "kp_divide";
	Key2Str[SDLK_KP_MULTIPLY] = "kp_multiply";
	Key2Str[SDLK_KP_MINUS] = "kp_minus";
	Key2Str[SDLK_KP_PLUS] = "kp_plus";
	Key2Str[SDLK_KP_ENTER] = "kp_enter";
	Key2Str[SDLK_KP_EQUALS] = "kp_equals";
	Key2Str[SDLK_UP] = "up";
	Key2Str[SDLK_DOWN] = "down";
	Key2Str[SDLK_RIGHT] = "right";
	Key2Str[SDLK_LEFT] = "left";
	Key2Str[SDLK_INSERT] = "insert";
	Key2Str[SDLK_HOME] = "home";
	Key2Str[SDLK_END] = "end";
	Key2Str[SDLK_PAGEUP] = "pageup";
	Key2Str[SDLK_PAGEDOWN] = "pagedown";

	for (i = SDLK_F1; i <= SDLK_F15; ++i) {
		snprintf(str, sizeof(str), "f%d", i - SDLK_F1 + 1);
		Key2Str[i] = str;
		snprintf(str, sizeof(str), "F%d", i - SDLK_F1 + 1);
		Str2Key[str] = i;
	}

	Key2Str[SDLK_HELP] = "help";
	Key2Str[SDLK_PRINTSCREEN] = "print";
	Key2Str[SDLK_SYSREQ] = "sysreq";
	Key2Str[SDLK_PAUSE] = "break";
	Key2Str[SDLK_MENU] = "menu";
	Key2Str[SDLK_POWER] = "power";
	//Key2Str[SDLK_EURO] = "euro";
	Key2Str[SDLK_UNDO] = "undo";
}

/**
**  Initialize the video part for SDL.
*/
void InitVideoSdl()
{
	Uint32 flags = 0;

	if (SDL_WasInit(SDL_INIT_VIDEO) == 0) {
//Wyrmgus start
//#ifndef USE_WIN32
//Wyrmgus end
		// Fix tablet input in full-screen mode
<<<<<<< HEAD
		SDL_setenv("SDL_MOUSE_RELATIVE", "0", 1);
#endif
=======
		SDL_putenv(strdup("SDL_MOUSE_RELATIVE=0"));
//Wyrmgus start
//#endif
//Wyrmgus end
>>>>>>> f83fc785
		int res = SDL_Init(
					  SDL_INIT_AUDIO | SDL_INIT_VIDEO |
					  SDL_INIT_TIMER);
		if (res < 0) {
			fprintf(stderr, "Couldn't initialize SDL: %s\n", SDL_GetError());
			exit(1);
		}

		// Clean up on exit
		atexit(SDL_Quit);

		// If debug is enabled, Stratagus disable SDL Parachute.
		// So we need gracefully handle segfaults and aborts.
#if defined(DEBUG) && !defined(USE_WIN32)
		signal(SIGSEGV, CleanExit);
		signal(SIGABRT, CleanExit);
#endif
#ifdef USE_WIN32
		HWND hwnd = NULL;
		HICON hicon = NULL;
		SDL_SysWMinfo info;
		SDL_VERSION(&info.version);

		if (SDL_GetWMInfo(&info)) {
			hwnd = info.window;
		}

		if (hwnd) {
			hicon = ExtractIcon(GetModuleHandle(NULL), Parameters::Instance.applicationName.c_str(), 0);
		}

		if (hicon) {
			SendMessage(hwnd, (UINT)WM_SETICON, ICON_SMALL, (LPARAM)hicon);
			SendMessage(hwnd, (UINT)WM_SETICON, ICON_BIG, (LPARAM)hicon);
		}
#endif
	}

	// Initialize the display

#if !defined(USE_OPENGL) && !defined(USE_GLES)
	flags = 0;
#endif

	// Sam said: better for windows.
	/* SDL_HWSURFACE|SDL_HWPALETTE | */
	if (Video.FullScreen) {
<<<<<<< HEAD
		flags |= SDL_WINDOW_FULLSCREEN_DESKTOP;
=======
		flags |= SDL_FULLSCREEN;
	} else {
		flags |= SDL_RESIZABLE;
>>>>>>> f83fc785
	}

#if defined(USE_OPENGL) || defined(USE_GLES)
	if (UseOpenGL) {
#ifdef USE_GLES_NATIVE
		flags |= SDL_OPENGLES;
#endif
#ifdef USE_OPENGL
		flags |= SDL_OPENGL | SDL_GL_DOUBLEBUFFER;
#endif
	}
#endif

	if (true || !Video.Width || !Video.Height) {
		Video.ViewportWidth = Video.Width;
		Video.ViewportHeight = Video.Height;
		Video.Width = 640;
		Video.Height = 480;
	}

	if (!Video.Depth) {
		Video.Depth = 32;
	}

<<<<<<< HEAD
	const char *win_title = "Stratagus";
	// Set WindowManager Title
	if (!FullGameName.empty()) {
		win_title = FullGameName.c_str();
	} else if (!Parameters::Instance.applicationName.empty()) {
		win_title = Parameters::Instance.applicationName.c_str();
	}

#if defined(USE_OPENGL) || defined(USE_GLES)
=======
>>>>>>> f83fc785
	if (!Video.ViewportWidth || !Video.ViewportHeight) {
		Video.ViewportWidth = Video.Width;
		Video.ViewportHeight = Video.Height;
	}
<<<<<<< HEAD
	TheWindow = SDL_CreateWindow(win_title, SDL_WINDOWPOS_UNDEFINED, SDL_WINDOWPOS_UNDEFINED,
	                             Video.ViewportWidth, Video.ViewportHeight, flags);
=======
#if defined(USE_OPENGL) || defined(USE_GLES)
	TheScreen = SDL_SetVideoMode(Video.ViewportWidth, Video.ViewportHeight, Video.Depth, flags);
>>>>>>> f83fc785
#else
	TheWindow = SDL_CreateWindow(win_title, SDL_WINDOWPOS_UNDEFINED, SDL_WINDOWPOS_UNDEFINED,
	                             Video.ViewportWidth, Video.ViewportHeight, flags);
#endif
	if (TheWindow == NULL) {
		fprintf(stderr, "Couldn't set %dx%dx%d video mode: %s\n",
				Video.Width, Video.Height, Video.Depth, SDL_GetError());
#if defined(USE_OPENGL) || defined(USE_GLES)
		if (UseOpenGL) {
			fprintf(stderr, "Re-trying video without OpenGL\n");
			UseOpenGL = false;
			InitVideoSdl();
			return;
		}
#endif
		if (Video.FullScreen) {
			fprintf(stderr, "Re-trying video without fullscreen mode\n");
			Video.FullScreen = false;
			InitVideoSdl();
			return;
		}
		fprintf(stderr, "Could not initialize video, even without fullscreen or OpenGL. Giving up.\n");
		exit(1);
	}
	if (!TheRenderer) TheRenderer = SDL_CreateRenderer(TheWindow, -1, 0);
	SDL_RenderSetLogicalSize(TheRenderer, Video.Width, Video.Height);
	SDL_SetRenderDrawColor(TheRenderer, 0, 0, 0, 255);
	TheScreen = SDL_CreateRGBSurface(0, Video.Width, Video.Height, 32,
	                                 0x00FF0000,
	                                 0x0000FF00,
	                                 0x000000FF,
	                                 0); //0xFF000000);
	TheTexture = SDL_CreateTexture(TheRenderer,
	                               SDL_PIXELFORMAT_ARGB8888,
	                               SDL_TEXTUREACCESS_STREAMING,
	                               Video.Width, Video.Height);

#if ! defined(USE_WIN32) && ! defined(USE_MAEMO)

#if defined(USE_OPENGL) || defined(USE_GLES)
		// Make sure, that we not create OpenGL textures (and do not call OpenGL functions), when creating icon surface
		bool UseOpenGL_orig = UseOpenGL;
		UseOpenGL = false;
#endif

		SDL_Surface *icon = NULL;
		CGraphic *g = NULL;
		struct stat st;

		std::string FullGameNameL = FullGameName;
		for (size_t i = 0; i < FullGameNameL.size(); ++i) {
			FullGameNameL[i] = tolower(FullGameNameL[i]);
		}

		std::string ApplicationName = Parameters::Instance.applicationName;
		std::string ApplicationNameL = ApplicationName;
		for (size_t i = 0; i < ApplicationNameL.size(); ++i) {
			ApplicationNameL[i] = tolower(ApplicationNameL[i]);
		}

		std::vector <std::string> pixmaps;
		pixmaps.push_back(std::string() + PIXMAPS + "/" + FullGameName + ".png");
		pixmaps.push_back(std::string() + PIXMAPS + "/" + FullGameNameL + ".png");
		pixmaps.push_back(std::string() + "/usr/share/pixmaps" + "/" + FullGameName + ".png");
		pixmaps.push_back(std::string() + "/usr/share/pixmaps" + "/" + FullGameNameL + ".png");
		pixmaps.push_back(std::string() + PIXMAPS + "/" + ApplicationName + ".png");
		pixmaps.push_back(std::string() + PIXMAPS + "/" + ApplicationNameL + ".png");
		pixmaps.push_back(std::string() + "/usr/share/pixmaps" + "/" + ApplicationName + ".png");
		pixmaps.push_back(std::string() + "/usr/share/pixmaps" + "/" + ApplicationNameL + ".png");
		pixmaps.push_back(std::string() + PIXMAPS + "/" + "Stratagus" + ".png");
		pixmaps.push_back(std::string() + PIXMAPS + "/" + "stratagus" + ".png");
		pixmaps.push_back(std::string() + "/usr/share/pixmaps" + "/" + "Stratagus" + ".png");
		pixmaps.push_back(std::string() + "/usr/share/pixmaps" + "/" + "stratagus" + ".png");

		for (size_t i = 0; i < pixmaps.size(); ++i) {
			if (stat(pixmaps[i].c_str(), &st) == 0) {
				if (g) { CGraphic::Free(g); }
				g = CGraphic::New(pixmaps[i].c_str());
				g->Load();
				icon = g->Surface;
				if (icon) { break; }
			}
		}

		if (icon) {
			SDL_SetWindowIcon(TheWindow, icon);
		}

		if (g) {
			CGraphic::Free(g);
		}

#if defined(USE_OPENGL) || defined(USE_GLES)
		UseOpenGL = UseOpenGL_orig;
#endif

#endif
	Video.FullScreen = (SDL_GetWindowFlags(TheWindow) & SDL_WINDOW_FULLSCREEN_DESKTOP) ? 1 : 0;
	Video.Depth = TheScreen->format->BitsPerPixel;

//Wyrmgus start
//#if defined(USE_TOUCHSCREEN) && defined(USE_WIN32)
//Wyrmgus end
	// Must not allow SDL to switch to relative mouse coordinates
	// with touchscreen when going fullscreen. So we don't hide the
	// cursor, but instead set a transparent 1px cursor
	Uint8 emptyCursor[] = {'\0'};
	Video.blankCursor = SDL_CreateCursor(emptyCursor, emptyCursor, 1, 1, 0, 0);
	SDL_SetCursor(Video.blankCursor);
//Wyrmgus start
//#else
//Wyrmgus end
	// Turn cursor off, we use our own.
	//Wyrmgus start
//	SDL_ShowCursor(SDL_DISABLE);
	//Wyrmgus end
//Wyrmgus start
//#endif
//Wyrmgus end

#if defined(USE_OPENGL) || defined(USE_GLES)
	if (UseOpenGL) {
#ifdef USE_GLES_EGL
		// Get the SDL window handle
		SDL_SysWMinfo sysInfo; //Will hold our Window information
		SDL_VERSION(&sysInfo.version); //Set SDL version
		if (SDL_GetWMInfo(&sysInfo) <= 0) {
			fprintf(stderr, "Unable to get window handle\n");
			exit(1);
		}

		eglDisplay = eglGetDisplay((EGLNativeDisplayType)sysInfo.info.x11.display);
		if (!eglDisplay) {
			fprintf(stderr, "Couldn't open EGL Display\n");
			exit(1);
		}

		if (!eglInitialize(eglDisplay, NULL, NULL)) {
			fprintf(stderr, "Couldn't initialize EGL Display\n");
			exit(1);
		}

		// Find a matching config
		EGLint configAttribs[] = {EGL_SURFACE_TYPE, EGL_WINDOW_BIT, EGL_NONE};
		EGLint numConfigsOut = 0;
		EGLConfig eglConfig;
		if (eglChooseConfig(eglDisplay, configAttribs, &eglConfig, 1, &numConfigsOut) != EGL_TRUE || numConfigsOut == 0) {
			fprintf(stderr, "Unable to find appropriate EGL config\n");
			exit(1);
		}

		eglSurface = eglCreateWindowSurface(eglDisplay, eglConfig, (EGLNativeWindowType)sysInfo.info.x11.window, 0);
		if (eglSurface == EGL_NO_SURFACE) {
			fprintf(stderr, "Unable to create EGL surface\n");
			exit(1);
		}

		// Bind GLES and create the context
		eglBindAPI(EGL_OPENGL_ES_API);
		EGLint contextParams[] = {EGL_CONTEXT_CLIENT_VERSION, 1, EGL_NONE};
		EGLContext eglContext = eglCreateContext(eglDisplay, eglConfig, NULL, NULL);
		if (eglContext == EGL_NO_CONTEXT) {
			fprintf(stderr, "Unable to create GLES context\n");
			exit(1);
		}

		if (eglMakeCurrent(eglDisplay, eglSurface, eglSurface, eglContext) == EGL_FALSE) {
			fprintf(stderr, "Unable to make GLES context current\n");
			exit(1);
		}
#endif
		InitOpenGL();
	}
#endif

	InitKey2Str();

	ColorBlack = Video.MapRGB(TheScreen->format, 0, 0, 0);
	ColorDarkGreen = Video.MapRGB(TheScreen->format, 48, 100, 4);
	ColorLightBlue = Video.MapRGB(TheScreen->format, 52, 113, 166);
	ColorBlue = Video.MapRGB(TheScreen->format, 0, 0, 252);
	ColorOrange = Video.MapRGB(TheScreen->format, 248, 140, 20);
	ColorWhite = Video.MapRGB(TheScreen->format, 252, 248, 240);
	ColorLightGray = Video.MapRGB(TheScreen->format, 192, 192, 192);
	ColorGray = Video.MapRGB(TheScreen->format, 128, 128, 128);
	ColorDarkGray = Video.MapRGB(TheScreen->format, 64, 64, 64);
	ColorRed = Video.MapRGB(TheScreen->format, 252, 0, 0);
	ColorGreen = Video.MapRGB(TheScreen->format, 0, 252, 0);
	ColorYellow = Video.MapRGB(TheScreen->format, 252, 252, 0);

	for(std::vector<std::string>::iterator it = UI.LifeBarColorNames.begin(); it != UI.LifeBarColorNames.end(); ++it) {
		UI.LifeBarColorsInt.push_back(IndexToColor(GetColorIndexByName((*it).c_str())));
	}

	UI.MouseWarpPos.x = UI.MouseWarpPos.y = -1;
}

/**
**  Check if a resolution is valid
**
**  @param w  Width
**  @param h  Height
*/
int VideoValidResolution(int w, int h)
{
	//return SDL_VideoModeOK(w, h, TheScreen->format->BitsPerPixel, TheScreen->flags);
	return 1;
}

/**
**  Invalidate some area
**
**  @param x  screen pixel X position.
**  @param y  screen pixel Y position.
**  @param w  width of rectangle in pixels.
**  @param h  height of rectangle in pixels.
*/
void InvalidateArea(int x, int y, int w, int h)
{
#if defined(USE_OPENGL) || defined(USE_GLES)
	if (!UseOpenGL)
#endif
	{
		Assert(NumRects != sizeof(Rects) / sizeof(*Rects));
		Assert(x >= 0 && y >= 0 && x + w <= Video.Width && y + h <= Video.Height);
		Rects[NumRects].x = x;
		Rects[NumRects].y = y;
		Rects[NumRects].w = w;
		Rects[NumRects].h = h;
		++NumRects;
	}
}

/**
**  Invalidate whole window
*/
void Invalidate()
{
#if defined(USE_OPENGL) || defined(USE_GLES)
	if (!UseOpenGL)
#endif
	{
		Rects[0].x = 0;
		Rects[0].y = 0;
		Rects[0].w = Video.Width;
		Rects[0].h = Video.Height;
		NumRects = 1;
	}
}

// Switch to the shader currently stored in Video.ShaderIndex without changing it
void SwitchToShader() {
#if defined(USE_OPENGL) || defined(USE_GLES)
	if (TheScreen && UseOpenGL && GLShaderPipelineSupported) {
		LoadShaders(0, NULL);
	}
#endif
}

/**
**  Handle interactive input event.
**
**  @param callbacks  Callback structure for events.
**  @param event      SDL event structure pointer.
*/
static void SdlDoEvent(const EventCallback &callbacks, SDL_Event &event)
{
#if (defined(USE_OPENGL) || defined(USE_GLES))
	// Scale mouse-coordinates to viewport
	if (ZoomNoResize && (event.type & (SDL_MOUSEBUTTONUP | SDL_MOUSEBUTTONDOWN | SDL_MOUSEMOTION))) {
		event.button.x = (Uint16)floorf(event.button.x * float(Video.Width) / Video.ViewportWidth);
		event.button.y = (Uint16)floorf(event.button.y * float(Video.Height) / Video.ViewportHeight);
	}
#endif
	switch (event.type) {
		case SDL_MOUSEBUTTONDOWN:
			InputMouseButtonPress(callbacks, SDL_GetTicks(), event.button.button);
			break;

		case SDL_MOUSEBUTTONUP:
			InputMouseButtonRelease(callbacks, SDL_GetTicks(), event.button.button);
			break;

		// FIXME: check if this is only useful for the cursor
		// FIXME: if this is the case we don't need this.
		case SDL_MOUSEMOTION:
			InputMouseMove(callbacks, SDL_GetTicks(), event.motion.x, event.motion.y);
			// FIXME: Same bug fix from X11
			if ((UI.MouseWarpPos.x != -1 || UI.MouseWarpPos.y != -1)
				&& (event.motion.x != UI.MouseWarpPos.x || event.motion.y != UI.MouseWarpPos.y)) {
				int xw = UI.MouseWarpPos.x;
				int yw = UI.MouseWarpPos.y;
#if (defined(USE_OPENGL) || defined(USE_GLES))
				// Scale mouse-coordinates to viewport
				if (ZoomNoResize) {
				    xw = (Uint16)floorf(xw * float(Video.ViewportWidth) / Video.Width);
				    yw = (Uint16)floorf(yw * float(Video.ViewportHeight) / Video.Height);
				}
#endif
				UI.MouseWarpPos.x = -1;
				UI.MouseWarpPos.y = -1;
				SDL_WarpMouseInWindow(TheWindow, xw, yw);
			}
			break;

		case SDL_WINDOWEVENT:
			switch (event.window.event) {
				case SDL_WINDOWEVENT_ENTER:
				case SDL_WINDOWEVENT_LEAVE:
				{
					static bool InMainWindow = true;

<<<<<<< HEAD
					if (InMainWindow && (event.window.event == SDL_WINDOWEVENT_LEAVE)) {
						InputMouseExit(callbacks, SDL_GetTicks());
					}
					InMainWindow = (event.window.event == SDL_WINDOWEVENT_ENTER);
				}
				break;

				case SDL_WINDOWEVENT_FOCUS_GAINED:
				case SDL_WINDOWEVENT_FOCUS_LOST:
				{
				if (!IsNetworkGame() && Preference.PauseOnLeave /*(SDL_GetWindowFlags(TheWindow) & SDL_WINDOW_INPUT_FOCUS)*/) {
					static bool DoTogglePause = false;

					if (IsSDLWindowVisible && (event.window.event == SDL_WINDOWEVENT_FOCUS_LOST)) {
						IsSDLWindowVisible = false;
						if (!GamePaused) {
							DoTogglePause = true;
							UiTogglePause();
						}
					} else if (!IsSDLWindowVisible && (event.window.event == SDL_WINDOWEVENT_FOCUS_GAINED)) {
						IsSDLWindowVisible = true;
						if (GamePaused && DoTogglePause) {
							DoTogglePause = false;
							UiTogglePause();
						}
=======
				if (InMainWindow && !event.active.gain) {
					InputMouseExit(callbacks, SDL_GetTicks());
				}
				InMainWindow = (event.active.gain != 0);
			}
			if (!IsNetworkGame() && Preference.PauseOnLeave && (event.active.state & SDL_APPACTIVE || SDL_GetAppState() & SDL_APPACTIVE)) {
				static bool DoTogglePause = false;

				if (IsSDLWindowVisible && !event.active.gain) {
					IsSDLWindowVisible = false;
					if (!GamePaused) {
						DoTogglePause = true;
						GamePaused = true;
					}
				} else if (!IsSDLWindowVisible && event.active.gain) {
					IsSDLWindowVisible = true;
					if (GamePaused && DoTogglePause) {
						DoTogglePause = false;
						GamePaused = false;
>>>>>>> f83fc785
					}
				}
				}
				break;
			}
			break;

		case SDL_KEYDOWN:
<<<<<<< HEAD
#ifdef OPENGL
		    if (GLShaderPipelineSupported
			&& event.key.keysym.sym == SDLK_SLASH
			&& event.key.keysym.mod & KMOD_ALT
			&& event.key.keysym.mod & KMOD_CTRL) {
			LoadShaders();
			break;
		    }
#endif
=======
>>>>>>> f83fc785
			InputKeyButtonPress(callbacks, SDL_GetTicks(),
								event.key.keysym.sym, event.key.keysym.sym < 128 ? event.key.keysym.sym : 0);
			break;

		case SDL_KEYUP:
			InputKeyButtonRelease(callbacks, SDL_GetTicks(),
								  event.key.keysym.sym, event.key.keysym.sym < 128 ? event.key.keysym.sym : 0);
			break;

		case SDL_VIDEORESIZE:
			Video.ResizeScreen(event.resize.w, event.resize.h);
			break;

		case SDL_QUIT:
			Exit(0);
			break;
	}

	if (&callbacks == GetCallbacks()) {
		handleInput(&event);
	}
}

void ValidateOpenGLScreen()
{
	if (RegenerateScreen) {
		Video.ResizeScreen(Video.Width, Video.Height);
		RegenerateScreen = false;
	}
}

/**
**  Set the current callbacks
*/
void SetCallbacks(const EventCallback *callbacks)
{
	Callbacks = callbacks;
}

/**
**  Get the current callbacks
*/
const EventCallback *GetCallbacks()
{
	return Callbacks;
}

/**
**  Wait for interactive input event for one frame.
**
**  Handles system events, joystick, keyboard, mouse.
**  Handles the network messages.
**  Handles the sound queue.
**
**  All events available are fetched. Sound and network only if available.
**  Returns if the time for one frame is over.
*/
void WaitEventsOneFrame()
{
	++FrameCounter;

	Uint32 ticks = SDL_GetTicks();
	if (ticks > NextFrameTicks) { // We are too slow :(
		++SlowFrameCounter;
	}

	InputMouseTimeout(*GetCallbacks(), ticks);
	InputKeyTimeout(*GetCallbacks(), ticks);
	CursorAnimate(ticks);

	int interrupts = 0;

	for (;;) {
		// Time of frame over? This makes the CPU happy. :(
		ticks = SDL_GetTicks();
		if (!interrupts && ticks < NextFrameTicks) {
			SDL_Delay(NextFrameTicks - ticks);
			ticks = SDL_GetTicks();
		}
		while (ticks >= (unsigned long)(NextFrameTicks)) {
			++interrupts;
			NextFrameTicks += FrameTicks;
		}

		SDL_Event event[1];
		const int i = SDL_PollEvent(event);
		if (i) { // Handle SDL event
			SdlDoEvent(*GetCallbacks(), *event);
		}

		// Network
		int s = 0;
		if (IsNetworkGame()) {
			s = NetworkFildes.HasDataToRead(0);
			if (s > 0) {
				GetCallbacks()->NetworkEvent();
			}
		}
		// No more input and time for frame over: return
		if (!i && s <= 0 && interrupts) {
			break;
		}
	}
	handleInput(NULL);

	if (!SkipGameCycle--) {
		SkipGameCycle = SkipFrames;
	}
}

/**
**  Realize video memory.
*/
void RealizeVideoMemory()
{
#if defined(USE_OPENGL) || defined(USE_GLES)
	if (UseOpenGL) {
#ifdef USE_GLES_EGL
		eglSwapBuffers(eglDisplay, eglSurface);
#endif
#if defined(USE_OPENGL) || defined(USE_GLES_NATIVE)
		if (GLShaderPipelineSupported) {
			RenderFramebufferToScreen();
		} else {
<<<<<<< HEAD
			SDL_GL_SwapWindow(TheWindow);
		}
=======
			SDL_GL_SwapBuffers();
		}
>>>>>>> f83fc785
#endif
		glClear(GL_COLOR_BUFFER_BIT | GL_DEPTH_BUFFER_BIT);
	} else
#endif
	{
		if (NumRects) {
			//SDL_UpdateWindowSurfaceRects(TheWindow, Rects, NumRects);
			SDL_UpdateTexture(TheTexture, NULL, TheScreen->pixels, TheScreen->pitch);
			//SDL_RenderClear(TheRenderer);
			//for (int i = 0; i < NumRects; i++)
			//    SDL_UpdateTexture(TheTexture, &Rects[i], TheScreen->pixels, TheScreen->pitch);
			SDL_RenderCopy(TheRenderer, TheTexture, NULL, NULL);
			SDL_RenderPresent(TheRenderer);
			NumRects = 0;
		}
	}
	HideCursor();
}

/**
**  Lock the screen for write access.
*/
void SdlLockScreen()
{
#if defined(USE_OPENGL) || defined(USE_GLES)
	if (!UseOpenGL)
#endif
	{
		if (SDL_MUSTLOCK(TheScreen)) {
			SDL_LockSurface(TheScreen);
		}
	}
}

/**
**  Unlock the screen for write access.
*/
void SdlUnlockScreen()
{
#if defined(USE_OPENGL) || defined(USE_GLES)
	if (!UseOpenGL)
#endif
	{
		if (SDL_MUSTLOCK(TheScreen)) {
			SDL_UnlockSurface(TheScreen);
		}
	}
}

/**
**  Convert a SDLKey to a string
*/
const char *SdlKey2Str(int key)
{
	return Key2Str[key].c_str();
}

/**
**  Convert a string to SDLKey
*/
int Str2SdlKey(const char *str)
{
	InitKey2Str();

	std::map<int, std::string>::iterator i;
	for (i = Key2Str.begin(); i != Key2Str.end(); ++i) {
		if (!strcasecmp(str, (*i).second.c_str())) {
			return (*i).first;
		}
	}
	std::map<std::string, int>::iterator i2;
	for (i2 = Str2Key.begin(); i2 != Str2Key.end(); ++i2) {
		if (!strcasecmp(str, (*i2).first.c_str())) {
			return (*i2).second;
		}
	}
	return 0;
}

/**
**  Check if the mouse is grabbed
*/
bool SdlGetGrabMouse()
{
	return SDL_GetWindowGrab(TheWindow);
}

/**
**  Toggle grab mouse.
**
**  @param mode  Wanted mode, 1 grab, -1 not grab, 0 toggle.
*/
void ToggleGrabMouse(int mode)
{
	bool grabbed = SdlGetGrabMouse();

	if (mode <= 0 && grabbed) {
		SDL_SetWindowGrab(TheWindow, SDL_FALSE);
	} else if (mode >= 0 && !grabbed) {
		SDL_SetWindowGrab(TheWindow, SDL_TRUE);
	}
}

/**
**  Toggle full screen mode.
*/
void ToggleFullScreen()
{
<<<<<<< HEAD
=======
#if defined(USE_WIN32) || defined(__APPLE__)
	long framesize;
	SDL_Rect clip;
>>>>>>> f83fc785
	Uint32 flags;
	flags = SDL_GetWindowFlags(TheWindow) & SDL_WINDOW_FULLSCREEN_DESKTOP;
	SDL_GetWindowSize(TheWindow, &Video.ViewportWidth, &Video.ViewportHeight);

#ifdef USE_WIN32

	if (!TheWindow) { // don't bother if there's no surface.
		return;
	}
<<<<<<< HEAD
	SDL_SetWindowFullscreen(TheWindow, flags ^ SDL_WINDOW_FULLSCREEN_DESKTOP);
=======

	SDL_GetClipRect(TheScreen, &clip);

	// save the contents of the screen.
	framesize = w * h * TheScreen->format->BytesPerPixel;

#if defined(USE_OPENGL) || defined(USE_GLES)
	if (!UseOpenGL)
#endif
	{
		if (!(pixels = new unsigned char[framesize])) { // out of memory
			return;
		}
		SDL_LockSurface(TheScreen);
		memcpy(pixels, TheScreen->pixels, framesize);

		if (TheScreen->format->palette) {
			ncolors = TheScreen->format->palette->ncolors;
			if (!(palette = new SDL_Color[ncolors])) {
				delete[] pixels;
				return;
			}
			memcpy(palette, TheScreen->format->palette->colors,
				   ncolors * sizeof(SDL_Color));
		}
		SDL_UnlockSurface(TheScreen);
	}

	TheScreen = SDL_SetVideoMode(w, h, bpp, (flags ^ SDL_FULLSCREEN) ^ SDL_RESIZABLE);
	if (!TheScreen) {
		TheScreen = SDL_SetVideoMode(w, h, bpp, flags);
		if (!TheScreen) { // completely screwed.
#if defined(USE_OPENGL) || defined(USE_GLES)
			if (!UseOpenGL)
#endif
			{
				delete[] pixels;
				delete[] palette;
			}
			fprintf(stderr, "Toggle to fullscreen, crashed all\n");
			Exit(-1);
		}
	}
>>>>>>> f83fc785

#ifndef USE_TOUCHSCREEN
	// Cannot hide cursor on Windows with touchscreen, as it switches
	// to relative mouse coordinates in fullscreen. See above initial
	// call to ShowCursor
	//
	// Windows shows the SDL cursor when starting in fullscreen mode
	// then switching to window mode.  This hides the cursor again.
<<<<<<< HEAD
	//SDL_ShowCursor(SDL_ENABLE);
	//SDL_ShowCursor(SDL_DISABLE);
=======
	//Wyrmgus start
//	SDL_ShowCursor(SDL_ENABLE);
//	SDL_ShowCursor(SDL_DISABLE);
	//Wyrmgus end
>>>>>>> f83fc785
#endif

#if defined(USE_OPENGL) || defined(USE_GLES)
	if (UseOpenGL) {
		ReloadOpenGL();
	}
#endif

	Invalidate(); // Update display
#else // !USE_WIN32
	SDL_SetWindowFullscreen(TheWindow, flags ^ SDL_WINDOW_FULLSCREEN_DESKTOP);
#endif

	Video.FullScreen = (flags & SDL_WINDOW_FULLSCREEN_DESKTOP) ? 1 : 0;
}

//@}<|MERGE_RESOLUTION|>--- conflicted
+++ resolved
@@ -478,15 +478,10 @@
 //#ifndef USE_WIN32
 //Wyrmgus end
 		// Fix tablet input in full-screen mode
-<<<<<<< HEAD
 		SDL_setenv("SDL_MOUSE_RELATIVE", "0", 1);
-#endif
-=======
-		SDL_putenv(strdup("SDL_MOUSE_RELATIVE=0"));
 //Wyrmgus start
 //#endif
 //Wyrmgus end
->>>>>>> f83fc785
 		int res = SDL_Init(
 					  SDL_INIT_AUDIO | SDL_INIT_VIDEO |
 					  SDL_INIT_TIMER);
@@ -534,13 +529,9 @@
 	// Sam said: better for windows.
 	/* SDL_HWSURFACE|SDL_HWPALETTE | */
 	if (Video.FullScreen) {
-<<<<<<< HEAD
 		flags |= SDL_WINDOW_FULLSCREEN_DESKTOP;
-=======
-		flags |= SDL_FULLSCREEN;
 	} else {
-		flags |= SDL_RESIZABLE;
->>>>>>> f83fc785
+		flags |= SDL_WINDOW_RESIZABLE;
 	}
 
 #if defined(USE_OPENGL) || defined(USE_GLES)
@@ -565,7 +556,6 @@
 		Video.Depth = 32;
 	}
 
-<<<<<<< HEAD
 	const char *win_title = "Stratagus";
 	// Set WindowManager Title
 	if (!FullGameName.empty()) {
@@ -574,24 +564,13 @@
 		win_title = Parameters::Instance.applicationName.c_str();
 	}
 
-#if defined(USE_OPENGL) || defined(USE_GLES)
-=======
->>>>>>> f83fc785
 	if (!Video.ViewportWidth || !Video.ViewportHeight) {
 		Video.ViewportWidth = Video.Width;
 		Video.ViewportHeight = Video.Height;
 	}
-<<<<<<< HEAD
+
 	TheWindow = SDL_CreateWindow(win_title, SDL_WINDOWPOS_UNDEFINED, SDL_WINDOWPOS_UNDEFINED,
 	                             Video.ViewportWidth, Video.ViewportHeight, flags);
-=======
-#if defined(USE_OPENGL) || defined(USE_GLES)
-	TheScreen = SDL_SetVideoMode(Video.ViewportWidth, Video.ViewportHeight, Video.Depth, flags);
->>>>>>> f83fc785
-#else
-	TheWindow = SDL_CreateWindow(win_title, SDL_WINDOWPOS_UNDEFINED, SDL_WINDOWPOS_UNDEFINED,
-	                             Video.ViewportWidth, Video.ViewportHeight, flags);
-#endif
 	if (TheWindow == NULL) {
 		fprintf(stderr, "Couldn't set %dx%dx%d video mode: %s\n",
 				Video.Width, Video.Height, Video.Depth, SDL_GetError());
@@ -900,7 +879,6 @@
 				{
 					static bool InMainWindow = true;
 
-<<<<<<< HEAD
 					if (InMainWindow && (event.window.event == SDL_WINDOWEVENT_LEAVE)) {
 						InputMouseExit(callbacks, SDL_GetTicks());
 					}
@@ -918,35 +896,14 @@
 						IsSDLWindowVisible = false;
 						if (!GamePaused) {
 							DoTogglePause = true;
-							UiTogglePause();
+							GamePaused = true;
 						}
 					} else if (!IsSDLWindowVisible && (event.window.event == SDL_WINDOWEVENT_FOCUS_GAINED)) {
 						IsSDLWindowVisible = true;
 						if (GamePaused && DoTogglePause) {
 							DoTogglePause = false;
-							UiTogglePause();
+							GamePaused = true;
 						}
-=======
-				if (InMainWindow && !event.active.gain) {
-					InputMouseExit(callbacks, SDL_GetTicks());
-				}
-				InMainWindow = (event.active.gain != 0);
-			}
-			if (!IsNetworkGame() && Preference.PauseOnLeave && (event.active.state & SDL_APPACTIVE || SDL_GetAppState() & SDL_APPACTIVE)) {
-				static bool DoTogglePause = false;
-
-				if (IsSDLWindowVisible && !event.active.gain) {
-					IsSDLWindowVisible = false;
-					if (!GamePaused) {
-						DoTogglePause = true;
-						GamePaused = true;
-					}
-				} else if (!IsSDLWindowVisible && event.active.gain) {
-					IsSDLWindowVisible = true;
-					if (GamePaused && DoTogglePause) {
-						DoTogglePause = false;
-						GamePaused = false;
->>>>>>> f83fc785
 					}
 				}
 				}
@@ -955,18 +912,6 @@
 			break;
 
 		case SDL_KEYDOWN:
-<<<<<<< HEAD
-#ifdef OPENGL
-		    if (GLShaderPipelineSupported
-			&& event.key.keysym.sym == SDLK_SLASH
-			&& event.key.keysym.mod & KMOD_ALT
-			&& event.key.keysym.mod & KMOD_CTRL) {
-			LoadShaders();
-			break;
-		    }
-#endif
-=======
->>>>>>> f83fc785
 			InputKeyButtonPress(callbacks, SDL_GetTicks(),
 								event.key.keysym.sym, event.key.keysym.sym < 128 ? event.key.keysym.sym : 0);
 			break;
@@ -1091,13 +1036,8 @@
 		if (GLShaderPipelineSupported) {
 			RenderFramebufferToScreen();
 		} else {
-<<<<<<< HEAD
 			SDL_GL_SwapWindow(TheWindow);
 		}
-=======
-			SDL_GL_SwapBuffers();
-		}
->>>>>>> f83fc785
 #endif
 		glClear(GL_COLOR_BUFFER_BIT | GL_DEPTH_BUFFER_BIT);
 	} else
@@ -1206,12 +1146,6 @@
 */
 void ToggleFullScreen()
 {
-<<<<<<< HEAD
-=======
-#if defined(USE_WIN32) || defined(__APPLE__)
-	long framesize;
-	SDL_Rect clip;
->>>>>>> f83fc785
 	Uint32 flags;
 	flags = SDL_GetWindowFlags(TheWindow) & SDL_WINDOW_FULLSCREEN_DESKTOP;
 	SDL_GetWindowSize(TheWindow, &Video.ViewportWidth, &Video.ViewportHeight);
@@ -1221,53 +1155,7 @@
 	if (!TheWindow) { // don't bother if there's no surface.
 		return;
 	}
-<<<<<<< HEAD
 	SDL_SetWindowFullscreen(TheWindow, flags ^ SDL_WINDOW_FULLSCREEN_DESKTOP);
-=======
-
-	SDL_GetClipRect(TheScreen, &clip);
-
-	// save the contents of the screen.
-	framesize = w * h * TheScreen->format->BytesPerPixel;
-
-#if defined(USE_OPENGL) || defined(USE_GLES)
-	if (!UseOpenGL)
-#endif
-	{
-		if (!(pixels = new unsigned char[framesize])) { // out of memory
-			return;
-		}
-		SDL_LockSurface(TheScreen);
-		memcpy(pixels, TheScreen->pixels, framesize);
-
-		if (TheScreen->format->palette) {
-			ncolors = TheScreen->format->palette->ncolors;
-			if (!(palette = new SDL_Color[ncolors])) {
-				delete[] pixels;
-				return;
-			}
-			memcpy(palette, TheScreen->format->palette->colors,
-				   ncolors * sizeof(SDL_Color));
-		}
-		SDL_UnlockSurface(TheScreen);
-	}
-
-	TheScreen = SDL_SetVideoMode(w, h, bpp, (flags ^ SDL_FULLSCREEN) ^ SDL_RESIZABLE);
-	if (!TheScreen) {
-		TheScreen = SDL_SetVideoMode(w, h, bpp, flags);
-		if (!TheScreen) { // completely screwed.
-#if defined(USE_OPENGL) || defined(USE_GLES)
-			if (!UseOpenGL)
-#endif
-			{
-				delete[] pixels;
-				delete[] palette;
-			}
-			fprintf(stderr, "Toggle to fullscreen, crashed all\n");
-			Exit(-1);
-		}
-	}
->>>>>>> f83fc785
 
 #ifndef USE_TOUCHSCREEN
 	// Cannot hide cursor on Windows with touchscreen, as it switches
@@ -1276,15 +1164,9 @@
 	//
 	// Windows shows the SDL cursor when starting in fullscreen mode
 	// then switching to window mode.  This hides the cursor again.
-<<<<<<< HEAD
+	// tfel: this was for SDL1...
 	//SDL_ShowCursor(SDL_ENABLE);
 	//SDL_ShowCursor(SDL_DISABLE);
-=======
-	//Wyrmgus start
-//	SDL_ShowCursor(SDL_ENABLE);
-//	SDL_ShowCursor(SDL_DISABLE);
-	//Wyrmgus end
->>>>>>> f83fc785
 #endif
 
 #if defined(USE_OPENGL) || defined(USE_GLES)
