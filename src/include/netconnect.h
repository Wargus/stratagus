--- conflicted
+++ resolved
@@ -25,10 +25,6 @@
 //      along with this program; if not, write to the Free Software
 //      Foundation, Inc., 59 Temple Place - Suite 330, Boston, MA
 //      02111-1307, USA.
-<<<<<<< HEAD
-//
-=======
->>>>>>> 5b2a5286
 
 #ifndef __NETCONNECT_H__
 #define __NETCONNECT_H__
