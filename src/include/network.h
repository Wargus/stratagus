//       _________ __                 __
//      /   _____//  |_____________ _/  |______     ____  __ __  ______
//      \_____  \\   __\_  __ \__  \\   __\__  \   / ___\|  |  \/  ___/
//      /        \|  |  |  | \// __ \|  |  / __ \_/ /_/  >  |  /\___ |
//     /_______  /|__|  |__|  (____  /__| (____  /\___  /|____//____  >
//             \/                  \/          \//_____/            \/
//  ______________________                           ______________________
//                        T H E   W A R   B E G I N S
//         Stratagus - A free fantasy real time strategy game engine
//
/**@name network.h - The network header file. */
//
//      (c) Copyright 1998-2007 by Lutz Sammer, Russell Smith, and Jimmy Salmon
//
//      This program is free software; you can redistribute it and/or modify
//      it under the terms of the GNU General Public License as published by
//      the Free Software Foundation; only version 2 of the License.
//
//      This program is distributed in the hope that it will be useful,
//      but WITHOUT ANY WARRANTY; without even the implied warranty of
//      MERCHANTABILITY or FITNESS FOR A PARTICULAR PURPOSE.  See the
//      GNU General Public License for more details.
//
//      You should have received a copy of the GNU General Public License
//      along with this program; if not, write to the Free Software
//      Foundation, Inc., 59 Temple Place - Suite 330, Boston, MA
//      02111-1307, USA.
<<<<<<< HEAD
//
=======
>>>>>>> 5b2a5286

#ifndef __NETWORK_H__
#define __NETWORK_H__

//@{

/*----------------------------------------------------------------------------
--  Includes
----------------------------------------------------------------------------*/

#include <SDL_stdinc.h>
#include "net_lowlevel.h"

/*----------------------------------------------------------------------------
--  Defines
----------------------------------------------------------------------------*/

#define MaxNetworkCommands 9  /// Max Commands In A Packet

#define IsNetworkGame() (NetworkFildes != (Socket)-1)

/*----------------------------------------------------------------------------
--  Declarations
----------------------------------------------------------------------------*/

class CUnit;
class CUnitType;

/**
**  Network message types.
**
**  @todo cleanup the message types.
*/
enum _message_type_ {
	MessageNone,                   /// When Nothing Is Happening
	MessageInitHello,              /// Start connection
	MessageInitReply,              /// Connection reply
	MessageInitConfig,             /// Setup message configure clients

	MessageSync,                   /// Heart beat
	MessageSelection,              /// Update a Selection from Team Player
	MessageQuit,                   /// Quit game
	MessageQuitAck,                /// Quit reply - UNUSED YET - Protocol Version 2 - Reserved for menus
	MessageResend,                 /// Resend message

	MessageChat,                   /// Chat message
	MessageChatTerm,               /// Chat message termination -  Protocol Version 2

	MessageCommandStop,            /// Unit command stop
	MessageCommandStand,           /// Unit command stand ground
	MessageCommandFollow,          /// Unit command follow
	MessageCommandMove,            /// Unit command move
	MessageCommandRepair,          /// Unit command repair
	MessageCommandAutoRepair,      /// Unit command autorepair
	MessageCommandAttack,          /// Unit command attack
	MessageCommandGround,          /// Unit command attack ground
	MessageCommandPatrol,          /// Unit command patrol
	MessageCommandBoard,           /// Unit command borad
	MessageCommandUnload,          /// Unit command unload
	MessageCommandBuild,           /// Unit command build building
	MessageCommandDismiss,         /// Unit command dismiss unit
	MessageCommandResourceLoc,     /// Unit command resource location
	MessageCommandResource,        /// Unit command resource
	MessageCommandReturn,          /// Unit command return goods
	MessageCommandTrain,           /// Unit command train
	MessageCommandCancelTrain,     /// Unit command cancel training
	MessageCommandUpgrade,         /// Unit command upgrade
	MessageCommandCancelUpgrade,   /// Unit command cancel upgrade
	MessageCommandResearch,        /// Unit command research
	MessageCommandCancelResearch,  /// Unit command cancel research

	MessageExtendedCommand,        /// Command is the next byte

	// ATTN: __MUST__ be last due to spellid encoding!!!
	MessageCommandSpellCast        /// Unit command spell cast
};

/**
**  Network extended message types.
*/
enum _extended_message_type_ {
	ExtendedMessageDiplomacy,     /// Change diplomacy
	ExtendedMessageSharedVision,   /// Change shared vision
	ExtendedMessageSetResource     /// Change resource count
};

/**
**  Network command message.
*/
class CNetworkCommand {
public:
	CNetworkCommand() : Unit(0), X(0), Y(0), Dest(0) {}
	void Clear() { this->Unit = this->X = this->Y = this->Dest = 0; }

	void Serialize(unsigned char *p) const;
	void Deserialize(unsigned char *p);
	static size_t Size() { return 2+2+2+2; }

	Uint16 Unit;         /// Command for unit
	Uint16 X;            /// Map position X
	Uint16 Y;            /// Map position Y
	Uint16 Dest;         /// Destination unit
};

/**
**  Extended network command message.
*/
class CNetworkExtendedCommand {
public:
	CNetworkExtendedCommand() : ExtendedType(0), Arg1(0), Arg2(0), Arg3(0), Arg4(0) {}

	void Serialize(unsigned char *p);
	void Deserialize(unsigned char *p);
	static size_t Size() { return 1+1+2+2+2; }

	Uint8  ExtendedType;  /// Extended network command type
	Uint8  Arg1;          /// Argument 1
	Uint16 Arg2;          /// Argument 2
	Uint16 Arg3;          /// Argument 3
	Uint16 Arg4;          /// Argument 4
};

/**
**  Network chat message.
*/
class CNetworkChat {
public:
	CNetworkChat() {
		Player = 0;
		memset(Text, 0, sizeof(Text));
	}

	void Serialize(unsigned char *p);
	void Deserialize(unsigned char *p);
	static size_t Size() { return 1+7; }

	Uint8 Player;   /// Sending player
	char  Text[7];  /// Message bytes
};

/**
**  Network Selection Info
*/
typedef struct _network_selection_header_ {
	unsigned NumberSent : 6;   /// New Number Selected
	unsigned Add : 1;          /// Adding to Selection
	unsigned Remove : 1;       /// Removing from Selection
	unsigned char Type[MaxNetworkCommands];  /// Command
} NetworkSelectionHeader;

/**
**  Network Selection Update
*/
class CNetworkSelection {
public:
	CNetworkSelection() {
		memset(Unit, 0, sizeof(Unit));
	}

	void Serialize(unsigned char *p);
	void Deserialize(unsigned char *p);
	static size_t Size() { return 2*4; }

	Uint16 Unit[4];  /// Selection Units
};

/**
**  Network packet header.
**
**  Header for the packet.
*/
class CNetworkPacketHeader {
public:
	CNetworkPacketHeader() {
		Cycle = 0;
		memset(Type, 0, sizeof(Type));
	}

	void Serialize(unsigned char *p) const;
	void Deserialize(unsigned char *p);
	static size_t Size() { return 1 + 1 * MaxNetworkCommands; }

	Uint8 Cycle;                     /// Destination game cycle
	Uint8 Type[MaxNetworkCommands];  /// Commands in packet
};

/**
**  Network packet.
**
**  This is sent over the network.
*/
class CNetworkPacket {
public:
	unsigned char *Serialize(int numcommands) const;
	int Deserialize(unsigned char *p, unsigned int len);
	static size_t Size(int numcommands) {
		return CNetworkPacketHeader::Size() + numcommands * CNetworkCommand::Size();
	}

	CNetworkPacketHeader Header;  /// Packet Header Info
	CNetworkCommand Command[MaxNetworkCommands];
};

/*----------------------------------------------------------------------------
--  Variables
----------------------------------------------------------------------------*/

extern int NetworkNumInterfaces;  /// Network number of interfaces
extern Socket NetworkFildes;      /// Network file descriptor
extern int NetworkInSync;         /// Network is in sync
extern int NetworkUpdates;        /// Network update each # game cycles
extern int NetworkLag;            /// Network lag (# game cycles)
extern unsigned long NetworkStatus[PlayerMax];  /// Network status
extern int NoRandomPlacementMultiplayer;        /// Removes randomization of player placements

/*----------------------------------------------------------------------------
--  Functions
----------------------------------------------------------------------------*/

extern void InitNetwork1();  /// Initialise network part 1 (ports)
extern void InitNetwork2();  /// Initialise network part 2
extern void ExitNetwork1();  /// Cleanup network part 1 (ports)
extern void NetworkEvent();  /// Handle network events
extern void NetworkSync();   /// Hold in sync
extern void NetworkQuit();   /// Quit game
extern void NetworkRecover();   /// Recover network
extern void NetworkCommands();  /// Get all network commands
extern void NetworkChatMessage(const std::string &msg);  /// Send chat message
	/// Send network command.
extern void NetworkSendCommand(int command, const CUnit &unit, int x,
	int y, const CUnit *dest, const CUnitType *type, int status);
	/// Send extended network command.
extern void NetworkSendExtendedCommand(int command, int arg1, int arg2,
	int arg3, int arg4, int status);
	/// Send Selections to Team
extern void NetworkSendSelection(CUnit **units, int count);

//@}

#endif // !__NETWORK_H__<|MERGE_RESOLUTION|>--- conflicted
+++ resolved
@@ -25,10 +25,6 @@
 //      along with this program; if not, write to the Free Software
 //      Foundation, Inc., 59 Temple Place - Suite 330, Boston, MA
 //      02111-1307, USA.
-<<<<<<< HEAD
-//
-=======
->>>>>>> 5b2a5286
 
 #ifndef __NETWORK_H__
 #define __NETWORK_H__
@@ -111,8 +107,7 @@
 */
 enum _extended_message_type_ {
 	ExtendedMessageDiplomacy,     /// Change diplomacy
-	ExtendedMessageSharedVision,   /// Change shared vision
-	ExtendedMessageSetResource     /// Change resource count
+	ExtendedMessageSharedVision   /// Change shared vision
 };
 
 /**
