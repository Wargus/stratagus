--- conflicted
+++ resolved
@@ -208,13 +208,9 @@
 	//
 	//  Find a path to the goal.
 	//
-<<<<<<< HEAD
 	if (src->Type->Building)
 		return 0;
-	depth = PlaceReachable(src, dst->X, dst->Y,
-=======
 	depth = PlaceReachable(src, dst->tilePos.x, dst->tilePos.y,
->>>>>>> 83feb9f2
 	 dst->Type->TileWidth, dst->Type->TileHeight, 0, range);
 	if (depth <= 0) {
 		return 0;
